--- conflicted
+++ resolved
@@ -1,10 +1,6 @@
 import os
 import torch
-<<<<<<< HEAD
-from torch.optim import Adam, RMSprop, SGD, AdamW
-=======
 from torch.optim import Adam, AdamW, RMSprop, SGD
->>>>>>> 0ed82afe
 
 from initno.pipelines.pipeline_sd_initno import StableDiffusionInitNOPipeline
 
